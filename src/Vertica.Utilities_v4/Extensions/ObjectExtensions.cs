﻿using System;

namespace Vertica.Utilities_v4.Extensions.ObjectExt
{
	public static class ObjectExtensions
	{
		public static string SafeToString<T>(this T instance, string @default = null) where T : class
		{
			return instance == null ? @default : instance.ToString();
		}

<<<<<<< HEAD
		public static bool IsNotDefault<T>(this T instance)
		{
			return !IsDefault(instance);
		}

		// ReSharper disable RedundantCast
		public static bool IsDefault<T>(this T instance)
		{
			bool result = true;

			if ((object)instance != null)
			{
				result = instance.Equals(default(T));
=======
		public static T NullOrAction<T>(this T argument, Func<T> func) where T : class
		{
			T result = null;
			if (argument != null)
			{
				result = func();
>>>>>>> 6b8874f2
			}
			return result;
		}
	}
}<|MERGE_RESOLUTION|>--- conflicted
+++ resolved
@@ -9,7 +9,16 @@
 			return instance == null ? @default : instance.ToString();
 		}
 
-<<<<<<< HEAD
+		public static T NullOrAction<T>(this T argument, Func<T> func) where T : class
+		{
+			T result = null;
+			if (argument != null)
+			{
+				result = func();
+			}
+			return result;
+		}
+
 		public static bool IsNotDefault<T>(this T instance)
 		{
 			return !IsDefault(instance);
@@ -23,14 +32,6 @@
 			if ((object)instance != null)
 			{
 				result = instance.Equals(default(T));
-=======
-		public static T NullOrAction<T>(this T argument, Func<T> func) where T : class
-		{
-			T result = null;
-			if (argument != null)
-			{
-				result = func();
->>>>>>> 6b8874f2
 			}
 			return result;
 		}
